--- conflicted
+++ resolved
@@ -243,12 +243,7 @@
       CMAKE_ARGS ${THRIFT_CMAKE_ARGS}
       DEPENDS ${THRIFT_DEPENDENCIES})
   endif()
-<<<<<<< HEAD
-
   set(THRIFT_VENDORED 1)
-=======
-    set(THRIFT_VENDORED 1)
->>>>>>> c4caaf03
 else()
     set(THRIFT_VENDORED 0)
 endif()
