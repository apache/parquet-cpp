# Licensed to the Apache Software Foundation (ASF) under one
# or more contributor license agreements.  See the NOTICE file
# distributed with this work for additional information
# regarding copyright ownership.  The ASF licenses this file
# to you under the Apache License, Version 2.0 (the
# "License"); you may not use this file except in compliance
# with the License.  You may obtain a copy of the License at
#
#   http://www.apache.org/licenses/LICENSE-2.0
#
# Unless required by applicable law or agreed to in writing,
# software distributed under the License is distributed on an
# "AS IS" BASIS, WITHOUT WARRANTIES OR CONDITIONS OF ANY
# KIND, either express or implied.  See the License for the
# specific language governing permissions and limitations
# under the License.

SET(LINK_LIBS
<<<<<<< HEAD
  Parquet
  ParquetCompression
  Example
  ThriftParquet
  thriftstatic
  lz4static
  snappystatic)

add_executable(compute_stats compute_stats.cc)
target_link_libraries(compute_stats ${LINK_LIBS} -lz)
=======
  parquet
  snappystatic
  thriftstatic)
>>>>>>> 5af54bec

add_executable(decode_benchmark decode_benchmark.cc)
target_link_libraries(decode_benchmark ${LINK_LIBS} -lz)

add_executable(parquet_reader parquet_reader.cc)
target_link_libraries(parquet_reader ${LINK_LIBS} -lz)<|MERGE_RESOLUTION|>--- conflicted
+++ resolved
@@ -16,22 +16,9 @@
 # under the License.
 
 SET(LINK_LIBS
-<<<<<<< HEAD
-  Parquet
-  ParquetCompression
-  Example
-  ThriftParquet
-  thriftstatic
-  lz4static
-  snappystatic)
-
-add_executable(compute_stats compute_stats.cc)
-target_link_libraries(compute_stats ${LINK_LIBS} -lz)
-=======
   parquet
   snappystatic
   thriftstatic)
->>>>>>> 5af54bec
 
 add_executable(decode_benchmark decode_benchmark.cc)
 target_link_libraries(decode_benchmark ${LINK_LIBS} -lz)
